#!/bin/bash
set -e -x  # stop on 1st error, debug output of args used

export CLEARML_API_ACCESS_KEY="E6D6L0KI5ZI79TKD1AW5"
export CLEARML_API_SECRET_KEY="wlGIykhRIQIJ7Em8duOkkBSrZhR67WGsbSBFp1WvkwfG5eepsT"

torchrun --nproc_per_node=8 \
    --nnodes=${WORLD_SIZE} \
    --node_rank=${RANK} \
    --master_addr=${MASTER_ADDR} \
    --master_port=${MASTER_PORT} \
    llava/train/train_mem.py \
    --deepspeed ./scripts/zero3.json \
    --model_name_or_path /mnt/csi-data-aly/shared/public/haozhou/checkpoints/LLaVA/llava-v1.5-7b \
    --version v1 \
    --data_path ./playground/data/LingoQA/train.json \
<<<<<<< HEAD
    --vision_tower /mnt/csi-data-aly/shared/public/haozhou/checkpoints/dinov2-large \
=======
    --vision_tower /mnt/csi-data-aly/shared/public/haozhou/checkpoints/clip-vit-large-patch14-336 \
    --text_tower /mnt/csi-data-aly/shared/public/haozhou/checkpoints/clip-vit-large-patch14-336 \
>>>>>>> bdbeb238
    --mm_projector_type mlp2x_gelu \
    --mm_vision_select_layer -1 \
    --mm_use_im_start_end False \
    --mm_use_im_patch_token False \
    --image_aspect_ratio pad \
    --group_by_modality_length True \
    --bf16 True \
<<<<<<< HEAD
    --output_dir ./checkpoints/llava-v1.5-7b-task-dinov2-large \
    --exp_name fine_tune_llava_lingoqa_dinov2_large \
=======
    --output_dir ./checkpoints/llava-v1.5-7b-task-img-token-reweight-v2 \
    --exp_name finetune_llava_v1.5_7b_lingoqa_img_token_reweight_v2 \
>>>>>>> bdbeb238
    --num_train_epochs 1 \
    --per_device_train_batch_size 4 \
    --per_device_eval_batch_size 1 \
    --gradient_accumulation_steps 1 \
    --evaluation_strategy "no" \
    --save_strategy "epoch" \
    --save_steps 50000 \
    --save_total_limit 1 \
    --learning_rate 2e-5 \
    --weight_decay 0. \
    --warmup_ratio 0.03 \
    --lr_scheduler_type "cosine" \
    --logging_steps 1 \
    --tf32 True \
    --model_max_length 7680 \
    --gradient_checkpointing True \
    --dataloader_num_workers 4 \
    --lazy_preprocess True \
    --report_to tensorboard \
    --crop False

# multi nodes
# --nnodes=${WORLD_SIZE} \
# --node_rank=${RANK} \
# --master_addr=${MASTER_ADDR} \
# --master_port=${MASTER_PORT} \<|MERGE_RESOLUTION|>--- conflicted
+++ resolved
@@ -14,12 +14,8 @@
     --model_name_or_path /mnt/csi-data-aly/shared/public/haozhou/checkpoints/LLaVA/llava-v1.5-7b \
     --version v1 \
     --data_path ./playground/data/LingoQA/train.json \
-<<<<<<< HEAD
-    --vision_tower /mnt/csi-data-aly/shared/public/haozhou/checkpoints/dinov2-large \
-=======
     --vision_tower /mnt/csi-data-aly/shared/public/haozhou/checkpoints/clip-vit-large-patch14-336 \
     --text_tower /mnt/csi-data-aly/shared/public/haozhou/checkpoints/clip-vit-large-patch14-336 \
->>>>>>> bdbeb238
     --mm_projector_type mlp2x_gelu \
     --mm_vision_select_layer -1 \
     --mm_use_im_start_end False \
@@ -27,13 +23,8 @@
     --image_aspect_ratio pad \
     --group_by_modality_length True \
     --bf16 True \
-<<<<<<< HEAD
-    --output_dir ./checkpoints/llava-v1.5-7b-task-dinov2-large \
-    --exp_name fine_tune_llava_lingoqa_dinov2_large \
-=======
     --output_dir ./checkpoints/llava-v1.5-7b-task-img-token-reweight-v2 \
     --exp_name finetune_llava_v1.5_7b_lingoqa_img_token_reweight_v2 \
->>>>>>> bdbeb238
     --num_train_epochs 1 \
     --per_device_train_batch_size 4 \
     --per_device_eval_batch_size 1 \
